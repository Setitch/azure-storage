--- conflicted
+++ resolved
@@ -1,12 +1,8 @@
-<<<<<<< HEAD
 import { TransferProgressEvent } from '@azure/core-http';
-import { Inject, Injectable, Logger } from '@nestjs/common';
-=======
 import * as Azure from '@azure/storage-blob';
 import { ServiceClientOptions } from '@azure/ms-rest-js';
 
 import { Inject, Injectable, Logger, Type } from '@nestjs/common';
->>>>>>> 58a87104
 import { AZURE_STORAGE_MODULE_OPTIONS } from './azure-storage.constant';
 import * as Azure from '@azure/storage-blob';
 import {DefaultAzureCredential} from '@azure/identity';
